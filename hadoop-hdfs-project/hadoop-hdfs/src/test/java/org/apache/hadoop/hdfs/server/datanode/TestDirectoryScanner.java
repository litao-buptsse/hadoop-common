/**
 * Licensed to the Apache Software Foundation (ASF) under one
 * or more contributor license agreements.  See the NOTICE file
 * distributed with this work for additional information
 * regarding copyright ownership.  The ASF licenses this file
 * to you under the Apache License, Version 2.0 (the
 * "License"); you may not use this file except in compliance
 * with the License.  You may obtain a copy of the License at
 *
 *     http://www.apache.org/licenses/LICENSE-2.0
 *
 * Unless required by applicable law or agreed to in writing, software
 * distributed under the License is distributed on an "AS IS" BASIS,
 * WITHOUT WARRANTIES OR CONDITIONS OF ANY KIND, either express or implied.
 * See the License for the specific language governing permissions and
 * limitations under the License.
 */
package org.apache.hadoop.hdfs.server.datanode;

import static org.junit.Assert.assertEquals;
import static org.junit.Assert.assertFalse;
import static org.junit.Assert.assertNotNull;
import static org.junit.Assert.assertNull;
import static org.junit.Assert.assertTrue;

import java.io.File;
import java.io.FileOutputStream;
import java.io.IOException;
import java.nio.channels.FileChannel;
import java.util.LinkedList;
import java.util.List;
import java.util.Random;

import org.apache.commons.logging.Log;
import org.apache.commons.logging.LogFactory;
import org.apache.hadoop.conf.Configuration;
import org.apache.hadoop.fs.FileSystem;
import org.apache.hadoop.fs.Path;
import org.apache.hadoop.hdfs.DFSConfigKeys;
import org.apache.hadoop.hdfs.DFSTestUtil;
import org.apache.hadoop.hdfs.HdfsConfiguration;
import org.apache.hadoop.hdfs.MiniDFSCluster;
import org.apache.hadoop.hdfs.StorageType;
import org.apache.hadoop.hdfs.protocol.Block;
import org.apache.hadoop.hdfs.server.common.GenerationStamp;
import org.apache.hadoop.hdfs.server.datanode.fsdataset.FsDatasetSpi;
import org.apache.hadoop.hdfs.server.datanode.fsdataset.FsVolumeSpi;
import org.apache.hadoop.hdfs.server.datanode.fsdataset.impl.FsDatasetTestUtil;
import org.junit.Test;

/**
 * Tests {@link DirectoryScanner} handling of differences
 * between blocks on the disk and block in memory.
 */
public class TestDirectoryScanner {
  private static final Log LOG = LogFactory.getLog(TestDirectoryScanner.class);
  private static final Configuration CONF = new HdfsConfiguration();
  private static final int DEFAULT_GEN_STAMP = 9999;

  private MiniDFSCluster cluster;
  private String bpid;
  private FsDatasetSpi<? extends FsVolumeSpi> fds = null;
  private DirectoryScanner scanner = null;
  private Random rand = new Random();
  private Random r = new Random();

  static {
    CONF.setLong(DFSConfigKeys.DFS_BLOCK_SIZE_KEY, 100);
    CONF.setInt(DFSConfigKeys.DFS_BYTES_PER_CHECKSUM_KEY, 1);
    CONF.setLong(DFSConfigKeys.DFS_HEARTBEAT_INTERVAL_KEY, 1L);
  }

  /** create a file with a length of <code>fileLen</code> */
  private void createFile(String fileName, long fileLen) throws IOException {
    FileSystem fs = cluster.getFileSystem();
    Path filePath = new Path(fileName);
    DFSTestUtil.createFile(fs, filePath, fileLen, (short) 1, r.nextLong());
  }

  /** Truncate a block file */
  private long truncateBlockFile() throws IOException {
    synchronized (fds) {
      for (ReplicaInfo b : FsDatasetTestUtil.getReplicas(fds, bpid)) {
        File f = b.getBlockFile();
        File mf = b.getMetaFile();
        // Truncate a block file that has a corresponding metadata file
        if (f.exists() && f.length() != 0 && mf.exists()) {
          FileOutputStream s = new FileOutputStream(f);
          FileChannel channel = s.getChannel();
          channel.truncate(0);
          LOG.info("Truncated block file " + f.getAbsolutePath());
          return b.getBlockId();
        }
      }
    }
    return 0;
  }

  /** Delete a block file */
  private long deleteBlockFile() {
    synchronized(fds) {
      for (ReplicaInfo b : FsDatasetTestUtil.getReplicas(fds, bpid)) {
        File f = b.getBlockFile();
        File mf = b.getMetaFile();
        // Delete a block file that has corresponding metadata file
        if (f.exists() && mf.exists() && f.delete()) {
          LOG.info("Deleting block file " + f.getAbsolutePath());
          return b.getBlockId();
        }
      }
    }
    return 0;
  }

  /** Delete block meta file */
  private long deleteMetaFile() {
    synchronized(fds) {
      for (ReplicaInfo b : FsDatasetTestUtil.getReplicas(fds, bpid)) {
        File file = b.getMetaFile();
        // Delete a metadata file
        if (file.exists() && file.delete()) {
          LOG.info("Deleting metadata file " + file.getAbsolutePath());
          return b.getBlockId();
        }
      }
    }
    return 0;
  }

  /** Get a random blockId that is not used already */
  private long getFreeBlockId() {
    long id = rand.nextLong();
    while (true) {
      id = rand.nextLong();
      if (FsDatasetTestUtil.fetchReplicaInfo(fds, bpid, id) == null) {
        break;
      }
    }
    return id;
  }

  private String getBlockFile(long id) {
    return Block.BLOCK_FILE_PREFIX + id;
  }

  private String getMetaFile(long id) {
    return Block.BLOCK_FILE_PREFIX + id + "_" + DEFAULT_GEN_STAMP
        + Block.METADATA_EXTENSION;
  }

  /** Create a block file in a random volume*/
  private long createBlockFile() throws IOException {
    List<? extends FsVolumeSpi> volumes = fds.getVolumes();
    int index = rand.nextInt(volumes.size() - 1);
    long id = getFreeBlockId();
    File finalizedDir = volumes.get(index).getFinalizedDir(bpid);
    File file = new File(finalizedDir, getBlockFile(id));
    if (file.createNewFile()) {
      LOG.info("Created block file " + file.getName());
    }
    return id;
  }

  /** Create a metafile in a random volume*/
  private long createMetaFile() throws IOException {
    List<? extends FsVolumeSpi> volumes = fds.getVolumes();
    int index = rand.nextInt(volumes.size() - 1);
    long id = getFreeBlockId();
    File finalizedDir = volumes.get(index).getFinalizedDir(bpid);
    File file = new File(finalizedDir, getMetaFile(id));
    if (file.createNewFile()) {
      LOG.info("Created metafile " + file.getName());
    }
    return id;
  }

  /** Create block file and corresponding metafile in a rondom volume */
  private long createBlockMetaFile() throws IOException {
    List<? extends FsVolumeSpi> volumes = fds.getVolumes();
    int index = rand.nextInt(volumes.size() - 1);
    long id = getFreeBlockId();
    File finalizedDir = volumes.get(index).getFinalizedDir(bpid);
    File file = new File(finalizedDir, getBlockFile(id));
    if (file.createNewFile()) {
      LOG.info("Created block file " + file.getName());

      // Create files with same prefix as block file but extension names
      // such that during sorting, these files appear around meta file
      // to test how DirectoryScanner handles extraneous files
      String name1 = file.getAbsolutePath() + ".l";
      String name2 = file.getAbsolutePath() + ".n";
      file = new File(name1);
      if (file.createNewFile()) {
        LOG.info("Created extraneous file " + name1);
      }

      file = new File(name2);
      if (file.createNewFile()) {
        LOG.info("Created extraneous file " + name2);
      }

      file = new File(finalizedDir, getMetaFile(id));
      if (file.createNewFile()) {
        LOG.info("Created metafile " + file.getName());
      }
    }
    return id;
  }

  private void scan(long totalBlocks, int diffsize, long missingMetaFile, long missingBlockFile,
      long missingMemoryBlocks, long mismatchBlocks) {
    scanner.reconcile();
    
    assertTrue(scanner.diffs.containsKey(bpid));
    LinkedList<DirectoryScanner.ScanInfo> diff = scanner.diffs.get(bpid);
    assertTrue(scanner.stats.containsKey(bpid));
    DirectoryScanner.Stats stats = scanner.stats.get(bpid);
    
    assertEquals(diffsize, diff.size());
    assertEquals(totalBlocks, stats.totalBlocks);
    assertEquals(missingMetaFile, stats.missingMetaFile);
    assertEquals(missingBlockFile, stats.missingBlockFile);
    assertEquals(missingMemoryBlocks, stats.missingMemoryBlocks);
    assertEquals(mismatchBlocks, stats.mismatchBlocks);
  }

  @Test
  public void testDirectoryScanner() throws Exception {
    // Run the test with and without parallel scanning
    for (int parallelism = 1; parallelism < 3; parallelism++) {
      runTest(parallelism);
    }
  }
  
  public void runTest(int parallelism) throws Exception {
    cluster = new MiniDFSCluster.Builder(CONF).build();
    try {
      cluster.waitActive();
      bpid = cluster.getNamesystem().getBlockPoolId();
      fds = DataNodeTestUtils.getFSDataset(cluster.getDataNodes().get(0));
      CONF.setInt(DFSConfigKeys.DFS_DATANODE_DIRECTORYSCAN_THREADS_KEY,
                  parallelism);
      scanner = new DirectoryScanner(fds, CONF);
      scanner.setRetainDiffs(true);

      // Add files with 100 blocks
      createFile("/tmp/t1", 10000);
      long totalBlocks = 100;

      // Test1: No difference between in-memory and disk
      scan(100, 0, 0, 0, 0, 0);

      // Test2: block metafile is missing
      long blockId = deleteMetaFile();
      scan(totalBlocks, 1, 1, 0, 0, 1);
      verifyGenStamp(blockId, GenerationStamp.GRANDFATHER_GENERATION_STAMP);
      scan(totalBlocks, 0, 0, 0, 0, 0);

      // Test3: block file is missing
      blockId = deleteBlockFile();
      scan(totalBlocks, 1, 0, 1, 0, 0);
      totalBlocks--;
      verifyDeletion(blockId);
      scan(totalBlocks, 0, 0, 0, 0, 0);

      // Test4: A block file exists for which there is no metafile and
      // a block in memory
      blockId = createBlockFile();
      totalBlocks++;
      scan(totalBlocks, 1, 1, 0, 1, 0);
      verifyAddition(blockId, GenerationStamp.GRANDFATHER_GENERATION_STAMP, 0);
      scan(totalBlocks, 0, 0, 0, 0, 0);

      // Test5: A metafile exists for which there is no block file and
      // a block in memory
      blockId = createMetaFile();
      scan(totalBlocks+1, 1, 0, 1, 1, 0);
      File metafile = new File(getMetaFile(blockId));
      assertTrue(!metafile.exists());
      scan(totalBlocks, 0, 0, 0, 0, 0);

      // Test6: A block file and metafile exists for which there is no block in
      // memory
      blockId = createBlockMetaFile();
      totalBlocks++;
      scan(totalBlocks, 1, 0, 0, 1, 0);
      verifyAddition(blockId, DEFAULT_GEN_STAMP, 0);
      scan(totalBlocks, 0, 0, 0, 0, 0);

      // Test7: Delete bunch of metafiles
      for (int i = 0; i < 10; i++) {
        blockId = deleteMetaFile();
      }
      scan(totalBlocks, 10, 10, 0, 0, 10);
      scan(totalBlocks, 0, 0, 0, 0, 0);

      // Test8: Delete bunch of block files
      for (int i = 0; i < 10; i++) {
        blockId = deleteBlockFile();
      }
      scan(totalBlocks, 10, 0, 10, 0, 0);
      totalBlocks -= 10;
      scan(totalBlocks, 0, 0, 0, 0, 0);

      // Test9: create a bunch of blocks files
      for (int i = 0; i < 10 ; i++) {
        blockId = createBlockFile();
      }
      totalBlocks += 10;
      scan(totalBlocks, 10, 10, 0, 10, 0);
      scan(totalBlocks, 0, 0, 0, 0, 0);

      // Test10: create a bunch of metafiles
      for (int i = 0; i < 10 ; i++) {
        blockId = createMetaFile();
      }
      scan(totalBlocks+10, 10, 0, 10, 10, 0);
      scan(totalBlocks, 0, 0, 0, 0, 0);

      // Test11: create a bunch block files and meta files
      for (int i = 0; i < 10 ; i++) {
        blockId = createBlockMetaFile();
      }
      totalBlocks += 10;
      scan(totalBlocks, 10, 0, 0, 10, 0);
      scan(totalBlocks, 0, 0, 0, 0, 0);

      // Test12: truncate block files to test block length mismatch
      for (int i = 0; i < 10 ; i++) {
        truncateBlockFile();
      }
      scan(totalBlocks, 10, 0, 0, 0, 10);
      scan(totalBlocks, 0, 0, 0, 0, 0);

      // Test13: all the conditions combined
      createMetaFile();
      createBlockFile();
      createBlockMetaFile();
      deleteMetaFile();
      deleteBlockFile();
      truncateBlockFile();
      scan(totalBlocks+3, 6, 2, 2, 3, 2);
      scan(totalBlocks+1, 0, 0, 0, 0, 0);
      
      // Test14: validate clean shutdown of DirectoryScanner
      ////assertTrue(scanner.getRunStatus()); //assumes "real" FSDataset, not sim
      scanner.shutdown();
      assertFalse(scanner.getRunStatus());
      
    } finally {
      scanner.shutdown();
      cluster.shutdown();
    }
  }

  private void verifyAddition(long blockId, long genStamp, long size) {
    final ReplicaInfo replicainfo;
    replicainfo = FsDatasetTestUtil.fetchReplicaInfo(fds, bpid, blockId);
    assertNotNull(replicainfo);

    // Added block has the same file as the one created by the test
    File file = new File(getBlockFile(blockId));
    assertEquals(file.getName(),
        FsDatasetTestUtil.getFile(fds, bpid, blockId).getName());

    // Generation stamp is same as that of created file
    assertEquals(genStamp, replicainfo.getGenerationStamp());

    // File size matches
    assertEquals(size, replicainfo.getNumBytes());
  }

  private void verifyDeletion(long blockId) {
    // Ensure block does not exist in memory
    assertNull(FsDatasetTestUtil.fetchReplicaInfo(fds, bpid, blockId));
  }

  private void verifyGenStamp(long blockId, long genStamp) {
    final ReplicaInfo memBlock;
    memBlock = FsDatasetTestUtil.fetchReplicaInfo(fds, bpid, blockId);
    assertNotNull(memBlock);
    assertEquals(genStamp, memBlock.getGenerationStamp());
  }
  
  private static class TestFsVolumeSpi implements FsVolumeSpi {
    @Override
    public String[] getBlockPoolList() {
      return new String[0];
    }
    
    @Override
    public long getAvailable() throws IOException {
      return 0;
    }
    
    @Override
    public String getBasePath() {
      return (new File("/base")).getAbsolutePath();
    }
    
    @Override
    public String getPath(String bpid) throws IOException {
      return (new File("/base/current/" + bpid)).getAbsolutePath();
    }

    @Override
    public File getFinalizedDir(String bpid) throws IOException {
      return new File("/base/current/" + bpid + "/finalized");
    }
<<<<<<< HEAD
=======

    @Override
    public StorageType getStorageType() {
      return StorageType.DEFAULT;
    }

    @Override
    public String getStorageID() {
      return "";
    }
>>>>>>> fedc8a80
  }

  private final static TestFsVolumeSpi TEST_VOLUME = new TestFsVolumeSpi();
  
  private final static String BPID_1 = "BP-783049782-127.0.0.1-1370971773491";
  
  private final static String BPID_2 = "BP-367845636-127.0.0.1-5895645674231";
      
  void testScanInfoObject(long blockId, File blockFile, File metaFile)
      throws Exception {
    DirectoryScanner.ScanInfo scanInfo =
        new DirectoryScanner.ScanInfo(blockId, blockFile, metaFile, TEST_VOLUME);
    assertEquals(blockId, scanInfo.getBlockId());
    if (blockFile != null) {
      assertEquals(blockFile.getAbsolutePath(),
          scanInfo.getBlockFile().getAbsolutePath());
    } else {
      assertNull(scanInfo.getBlockFile());
    }
    if (metaFile != null) {
      assertEquals(metaFile.getAbsolutePath(),
          scanInfo.getMetaFile().getAbsolutePath());
    } else {
      assertNull(scanInfo.getMetaFile());
    }
    assertEquals(TEST_VOLUME, scanInfo.getVolume());
  }
  
  void testScanInfoObject(long blockId) throws Exception {
    DirectoryScanner.ScanInfo scanInfo =
<<<<<<< HEAD
        new DirectoryScanner.ScanInfo(blockId);
=======
        new DirectoryScanner.ScanInfo(blockId, null, null, null);
>>>>>>> fedc8a80
    assertEquals(blockId, scanInfo.getBlockId());
    assertNull(scanInfo.getBlockFile());
    assertNull(scanInfo.getMetaFile());
  }

  @Test(timeout=120000)
  public void TestScanInfo() throws Exception {
    testScanInfoObject(123,
        new File(TEST_VOLUME.getFinalizedDir(BPID_1).getAbsolutePath(),
            "blk_123"),
        new File(TEST_VOLUME.getFinalizedDir(BPID_1).getAbsolutePath(),
            "blk_123__1001.meta"));
    testScanInfoObject(464,
        new File(TEST_VOLUME.getFinalizedDir(BPID_1).getAbsolutePath(),
            "blk_123"),
        null);
    testScanInfoObject(523,
        null,
        new File(TEST_VOLUME.getFinalizedDir(BPID_1).getAbsolutePath(),
            "blk_123__1009.meta"));
    testScanInfoObject(789,
        null,
        null);
    testScanInfoObject(456);
    testScanInfoObject(123,
        new File(TEST_VOLUME.getFinalizedDir(BPID_2).getAbsolutePath(),
            "blk_567"),
        new File(TEST_VOLUME.getFinalizedDir(BPID_2).getAbsolutePath(),
            "blk_567__1004.meta"));
  }
}<|MERGE_RESOLUTION|>--- conflicted
+++ resolved
@@ -407,8 +407,6 @@
     public File getFinalizedDir(String bpid) throws IOException {
       return new File("/base/current/" + bpid + "/finalized");
     }
-<<<<<<< HEAD
-=======
 
     @Override
     public StorageType getStorageType() {
@@ -419,7 +417,6 @@
     public String getStorageID() {
       return "";
     }
->>>>>>> fedc8a80
   }
 
   private final static TestFsVolumeSpi TEST_VOLUME = new TestFsVolumeSpi();
@@ -450,11 +447,7 @@
   
   void testScanInfoObject(long blockId) throws Exception {
     DirectoryScanner.ScanInfo scanInfo =
-<<<<<<< HEAD
-        new DirectoryScanner.ScanInfo(blockId);
-=======
         new DirectoryScanner.ScanInfo(blockId, null, null, null);
->>>>>>> fedc8a80
     assertEquals(blockId, scanInfo.getBlockId());
     assertNull(scanInfo.getBlockFile());
     assertNull(scanInfo.getMetaFile());

--- conflicted
+++ resolved
@@ -41,10 +41,7 @@
   @Test
   public void testClose() throws Exception {
     MiniDFSCluster cluster = new MiniDFSCluster.Builder(new HdfsConfiguration()).build();
-<<<<<<< HEAD
-=======
-    
->>>>>>> f529dfe7
+    
     try {
       cluster.waitActive();
       DataNode dn = cluster.getDataNodes().get(0);
